--- conflicted
+++ resolved
@@ -1,12 +1,6 @@
 import torch
 import torch.nn as nn
 import logging
-<<<<<<< HEAD
-
-
-
-=======
->>>>>>> 16399d03
 
 class MaxPoolingAggregator(nn.Module):
     """
@@ -17,10 +11,6 @@
     def __init__(self):
         super().__init__()
         logging.info(f"Using Aggregator: {self.__class__.__name__}")
-<<<<<<< HEAD
-    
-=======
->>>>>>> 16399d03
 
     def forward(self, patch_embs):
         """
